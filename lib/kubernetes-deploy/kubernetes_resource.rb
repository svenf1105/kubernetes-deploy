# frozen_string_literal: true
require 'json'
require 'open3'
require 'shellwords'

require 'kubernetes-deploy/remote_logs'

module KubernetesDeploy
  class KubernetesResource
    attr_reader :name, :namespace, :context
    attr_writer :type, :deploy_started_at

    GLOBAL = false
    TIMEOUT = 5.minutes
    LOG_LINE_COUNT = 250

    DISABLE_FETCHING_LOG_INFO = 'DISABLE_FETCHING_LOG_INFO'
    DISABLE_FETCHING_EVENT_INFO = 'DISABLE_FETCHING_EVENT_INFO'
    DISABLED_LOG_INFO_MESSAGE = "collection is disabled by the #{DISABLE_FETCHING_LOG_INFO} env var."
    DISABLED_EVENT_INFO_MESSAGE = "collection is disabled by the #{DISABLE_FETCHING_EVENT_INFO} env var."
    DEBUG_RESOURCE_NOT_FOUND_MESSAGE = "None found. Please check your usual logging service (e.g. Splunk)."
    UNUSUAL_FAILURE_MESSAGE = <<~MSG
      It is very unusual for this resource type to fail to deploy. Please try the deploy again.
      If that new deploy also fails, contact your cluster administrator.
      MSG
    STANDARD_TIMEOUT_MESSAGE = <<~MSG
      Kubernetes will continue to attempt to deploy this resource in the cluster, but at this point it is considered unlikely that it will succeed.
      If you have reason to believe it will succeed, retry the deploy to continue to monitor the rollout.
      MSG

    TIMEOUT_OVERRIDE_ANNOTATION = "kubernetes-deploy.shopify.io/timeout-override"

    class << self
      def build(namespace:, context:, definition:, logger:, statsd_tags:)
        opts = { namespace: namespace, context: context, definition: definition, logger: logger,
                 statsd_tags: statsd_tags }
        if definition["kind"].blank?
          raise InvalidTemplateError.new("Template missing 'Kind'", content: definition.to_yaml)
        elsif KubernetesDeploy.const_defined?(definition["kind"])
          klass = KubernetesDeploy.const_get(definition["kind"])
          klass.new(**opts)
        else
          inst = new(**opts)
          inst.type = definition["kind"]
          inst
        end
      end

      def timeout
        self::TIMEOUT
      end

      def kind
        name.demodulize
      end
    end

    def timeout
      return timeout_override if timeout_override.present?
      self.class.timeout
    end

    def timeout_override
      return @timeout_override if defined?(@timeout_override)
      @timeout_override = DurationParser.new(timeout_annotation).parse!.to_i
    rescue DurationParser::ParsingError
      @timeout_override = nil
    end

    def pretty_timeout_type
      "timeout: #{timeout}s"
    end

    def initialize(namespace:, context:, definition:, logger:, statsd_tags: [])
      # subclasses must also set these if they define their own initializer
      @name = definition.dig("metadata", "name")
      unless @name.present?
        logger.summary.add_paragraph("Rendered template content:\n#{definition.to_yaml}")
        raise FatalDeploymentError, "Template is missing required field metadata.name"
      end

      @optional_statsd_tags = statsd_tags
      @namespace = namespace
      @context = context
      @logger = logger
      @definition = definition
      @statsd_report_done = false
      @disappeared = false
      @validation_errors = []
      @instance_data = {}
    end

    def to_kubeclient_resource
      Kubeclient::Resource.new(@definition)
    end

    def validate_definition(kubectl)
      @validation_errors = []
      validate_timeout_annotation

      command = ["create", "-f", file_path, "--dry-run", "--output=name"]
      _, err, st = kubectl.run(*command, log_failure: false)
      return true if st.success?
      @validation_errors << err
      false
    end

    def validation_error_msg
      @validation_errors.join("\n")
    end

    def validation_failed?
      @validation_errors.present?
    end

    def id
      "#{type}/#{name}"
    end

    def file_path
      file.path
    end

    def sync(cache)
      @instance_data = cache.get_instance(kubectl_resource_type, name, raise_if_not_found: true)
    rescue KubernetesDeploy::Kubectl::ResourceNotFoundError
      @disappeared = true if deploy_started?
      @instance_data = {}
    end

    def after_sync
    end

    def terminating?
      @instance_data.dig('metadata', 'deletionTimestamp').present?
    end

    def disappeared?
      @disappeared
    end

    def deploy_failed?
      false
    end

    def deploy_started?
      @deploy_started_at.present?
    end

    def deploy_succeeded?
      return false unless deploy_started?
      unless @success_assumption_warning_shown
        @logger.warn("Don't know how to monitor resources of type #{type}. Assuming #{id} deployed successfully.")
        @success_assumption_warning_shown = true
      end
      true
    end

    def exists?
      @instance_data.present?
    end

    def current_generation
      return -1 unless exists? # must be different default than observed_generation
      @instance_data["metadata"]["generation"]
    end

    def observed_generation
      return -2 unless exists?
      # populating this is a best practice, but not all controllers actually do it
      @instance_data["status"]["observedGeneration"]
    end

    def status
      exists? ? "Exists" : "Unknown"
    end

    def type
      @type || self.class.kind
    end

    def kubectl_resource_type
      type
    end

    def deploy_timed_out?
      return false unless deploy_started?
      !deploy_succeeded? && !deploy_failed? && (Time.now.utc - @deploy_started_at > timeout)
    end

    # Expected values: :apply, :replace, :replace_force
    def deploy_method
      :apply
    end

    def sync_debug_info(kubectl)
      @debug_events = fetch_events(kubectl) unless ENV[DISABLE_FETCHING_EVENT_INFO]
      @debug_logs = fetch_debug_logs if print_debug_logs? && !ENV[DISABLE_FETCHING_LOG_INFO]
    end

    def debug_message(cause = nil, info_hash = {})
      helpful_info = []
      if cause == :gave_up
        debug_heading = ColorizedString.new("#{id}: GLOBAL WATCH TIMEOUT (#{info_hash[:timeout]} seconds)").yellow
        helpful_info << "If you expected it to take longer than #{info_hash[:timeout]} seconds for your deploy"\
        " to roll out, increase --max-watch-seconds."
      elsif deploy_failed?
        debug_heading = ColorizedString.new("#{id}: FAILED").red
        helpful_info << failure_message if failure_message.present?
      elsif deploy_timed_out?
        debug_heading = ColorizedString.new("#{id}: TIMED OUT (#{pretty_timeout_type})").yellow
        helpful_info << timeout_message if timeout_message.present?
      else
        # Arriving in debug_message when we neither failed nor timed out is very unexpected. Dump all available info.
        debug_heading = ColorizedString.new("#{id}: MONITORING ERROR").red
        helpful_info << failure_message if failure_message.present?
        helpful_info << timeout_message if timeout_message.present? && timeout_message != STANDARD_TIMEOUT_MESSAGE
      end

      final_status = "  - Final status: #{status}"
      final_status = "\n#{final_status}" if helpful_info.present? && !helpful_info.last.end_with?("\n")
      helpful_info.prepend(debug_heading)
      helpful_info << final_status

      if @debug_events.present?
        helpful_info << "  - Events (common success events excluded):"
        @debug_events.each do |identifier, event_hashes|
          event_hashes.each { |event| helpful_info << "      [#{identifier}]\t#{event}" }
        end
      elsif ENV[DISABLE_FETCHING_EVENT_INFO]
        helpful_info << "  - Events: #{DISABLED_EVENT_INFO_MESSAGE}"
      else
        helpful_info << "  - Events: #{DEBUG_RESOURCE_NOT_FOUND_MESSAGE}"
      end

      if print_debug_logs?
        if ENV[DISABLE_FETCHING_LOG_INFO]
          helpful_info << "  - Logs: #{DISABLED_LOG_INFO_MESSAGE}"
        elsif @debug_logs.blank?
          helpful_info << "  - Logs: #{DEBUG_RESOURCE_NOT_FOUND_MESSAGE}"
        else
          container_logs = @debug_logs.container_logs.sort_by { |c| c.lines.length }
          container_logs.each do |logs|
            if logs.empty?
              helpful_info << "  - Logs from container '#{logs.container_name}': #{DEBUG_RESOURCE_NOT_FOUND_MESSAGE}"
              next
            end

            if logs.lines.length == ContainerLogs::DEFAULT_LINE_LIMIT
              truncated = " (last #{ContainerLogs::DEFAULT_LINE_LIMIT} lines shown)"
            end
            helpful_info << "  - Logs from container '#{logs.container_name}'#{truncated}:"
            logs.lines.each do |line|
              helpful_info << "      #{line}"
            end
          end
        end
      end

      helpful_info.join("\n")
    end

    # Returns a hash in the following format:
    # {
    #   "pod/web-1" => [
    #     "Pulling: pulling image "hello-world:latest" (1 events)",
    #     "Pulled: Successfully pulled image "hello-world:latest" (1 events)"
    #   ]
    # }
    def fetch_events(kubectl)
      return {} unless exists?
      out, _err, st = kubectl.run("get", "events", "--output=go-template=#{Event.go_template_for(type, name)}",
        log_failure: false)
      return {} unless st.success?

      event_collector = Hash.new { |hash, key| hash[key] = [] }
      Event.extract_all_from_go_template_blob(out).each_with_object(event_collector) do |candidate, events|
        events[id] << candidate.to_s if candidate.seen_since?(@deploy_started_at - 5.seconds)
      end
    end

    def timeout_message
      STANDARD_TIMEOUT_MESSAGE
    end

    def failure_message
    end

    def pretty_status
      padding = " " * [50 - id.length, 1].max
      "#{id}#{padding}#{status}"
    end

    def report_status_to_statsd(watch_time)
      unless @statsd_report_done
<<<<<<< HEAD
        StatsD.measure('resource.duration', watch_time, tags: statsd_tags)
=======
        ::StatsD.distribution('resource.duration', watch_time, tags: statsd_tags)
>>>>>>> 415d68ec
        @statsd_report_done = true
      end
    end

    class Event
      EVENT_SEPARATOR = "ENDEVENT--BEGINEVENT"
      FIELD_SEPARATOR = "ENDFIELD--BEGINFIELD"
      FIELDS = %w(
        .involvedObject.kind
        .involvedObject.name
        .count
        .lastTimestamp
        .reason
        .message
      )

      def self.go_template_for(kind, name)
        and_conditions = [
          %[(eq .involvedObject.kind "#{kind}")],
          %[(eq .involvedObject.name "#{name}")],
          '(ne .reason "Started")',
          '(ne .reason "Created")',
          '(ne .reason "SuccessfulCreate")',
          '(ne .reason "Scheduled")',
          '(ne .reason "Pulling")',
          '(ne .reason "Pulled")'
        ]
        condition_start = "{{if and #{and_conditions.join(' ')}}}"
        field_part = FIELDS.map { |f| "{{#{f}}}" }.join(%({{print "#{FIELD_SEPARATOR}"}}))
        %({{range .items}}#{condition_start}#{field_part}{{print "#{EVENT_SEPARATOR}"}}{{end}}{{end}})
      end

      def self.extract_all_from_go_template_blob(blob)
        blob.split(EVENT_SEPARATOR).map do |event_blob|
          pieces = event_blob.split(FIELD_SEPARATOR, FIELDS.length)
          new(
            subject_kind: pieces[FIELDS.index(".involvedObject.kind")],
            subject_name: pieces[FIELDS.index(".involvedObject.name")],
            count: pieces[FIELDS.index(".count")],
            last_timestamp: pieces[FIELDS.index(".lastTimestamp")],
            reason: pieces[FIELDS.index(".reason")],
            message: pieces[FIELDS.index(".message")]
          )
        end
      end

      def initialize(subject_kind:, last_timestamp:, reason:, message:, count:, subject_name:)
        @subject_kind = subject_kind
        @subject_name = subject_name
        @last_timestamp = Time.parse(last_timestamp)
        @reason = reason
        @message = message.tr("\n", '')
        @count = count.to_i
      end

      def seen_since?(time)
        time.to_i <= @last_timestamp.to_i
      end

      def to_s
        "#{@reason}: #{@message} (#{@count} events)"
      end
    end

    def global?
      self.class::GLOBAL
    end

    private

    def validate_timeout_annotation
      return if timeout_annotation.nil?

      override = DurationParser.new(timeout_annotation).parse!
      if override <= 0
        @validation_errors << "#{TIMEOUT_OVERRIDE_ANNOTATION} annotation is invalid: Value must be greater than 0"
      elsif override > 24.hours
        @validation_errors << "#{TIMEOUT_OVERRIDE_ANNOTATION} annotation is invalid: Value must be less than 24h"
      end
    rescue DurationParser::ParsingError => e
      @validation_errors << "#{TIMEOUT_OVERRIDE_ANNOTATION} annotation is invalid: #{e}"
    end

    def timeout_annotation
      @definition.dig("metadata", "annotations", TIMEOUT_OVERRIDE_ANNOTATION)
    end

    def file
      @file ||= create_definition_tempfile
    end

    def create_definition_tempfile
      file = Tempfile.new(["#{type}-#{name}", ".yml"])
      file.write(YAML.dump(@definition))
      file
    ensure
      file&.close
    end

    def print_debug_logs?
      false
    end

    def statsd_tags
      status = if deploy_failed?
        "failure"
      elsif deploy_timed_out?
        "timeout"
      elsif deploy_succeeded?
        "success"
      else
        "unknown"
      end
      tags = %W(context:#{context} namespace:#{namespace} type:#{type} status:#{status})
      tags | @optional_statsd_tags
    end
  end
end<|MERGE_RESOLUTION|>--- conflicted
+++ resolved
@@ -293,11 +293,7 @@
 
     def report_status_to_statsd(watch_time)
       unless @statsd_report_done
-<<<<<<< HEAD
-        StatsD.measure('resource.duration', watch_time, tags: statsd_tags)
-=======
         ::StatsD.distribution('resource.duration', watch_time, tags: statsd_tags)
->>>>>>> 415d68ec
         @statsd_report_done = true
       end
     end
